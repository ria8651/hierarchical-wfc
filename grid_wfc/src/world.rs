use crate::graph_grid::{self, Direction, GridGraphSettings};
use bevy::{prelude::*, utils::HashMap};
<<<<<<< HEAD
use hierarchical_wfc::{Graph, TileSet, WaveFunction};
use rand::{rngs::SmallRng, Rng};
=======
use hierarchical_wfc::{wfc_backend, wfc_task, Graph, TileSet, WaveFunction, WfcTask};
>>>>>>> d62d0383
use std::sync::Arc;

#[derive(Clone, Copy, PartialEq, Eq, Hash)]
pub enum ChunkState {
    Scheduled,
    Done,
}

#[derive(Clone, Copy, PartialEq, Eq, Hash)]
pub enum GenerationMode {
    NonDeterministic,
    Deterministic,
}

#[derive(Resource)]
pub struct World {
    pub world: Vec<Vec<WaveFunction>>,
    pub generated_chunks: HashMap<IVec2, ChunkState>,
    pub chunk_size: usize,
    pub overlap: usize,
    pub tileset: Arc<dyn TileSet>,
<<<<<<< HEAD
    pub rng: SmallRng,
}

#[derive(Clone, Copy, PartialEq, Eq, Hash)]
pub enum ChunkType {
    NonDeterministic,
    Corner,
    Edge,
    Center,
=======
    pub outstanding: usize,
>>>>>>> d62d0383
}

impl World {
    pub fn extract_chunk(&self, chunk: IVec2) -> Graph<WaveFunction> {
        let (bottom_left, top_right) = self.chunk_bounds(chunk);
        let size = top_right - bottom_left;

        let settings = GridGraphSettings {
            width: size.x as usize,
            height: size.y as usize,
            periodic: false,
        };
        let filled = WaveFunction::filled(self.tileset.tile_count());
        let mut graph = graph_grid::create(&settings, filled);

        let chunk_bottom_left = chunk * self.chunk_size as i32;
        let chunk_top_right = (chunk + IVec2::ONE) * self.chunk_size as i32;
        for x in 0..size.x {
            for y in 0..size.y {
                let pos = IVec2::new(bottom_left.x + x, bottom_left.y + y);
                if pos.cmplt(chunk_bottom_left).any() || pos.cmpge(chunk_top_right).any() {
                    let tile = &self.world[pos.x as usize][pos.y as usize];
                    graph.tiles[x as usize * size.y as usize + y as usize] = tile.clone();
                }
            }
        }

        // for y in (0..size.y).rev() {
        //     for x in 0..size.x {
        //         print!(
        //             "{:>5}",
        //             graph.tiles[x as usize * size.y as usize + y as usize].count_bits()
        //         );
        //     }
        //     println!();
        // }
        // println!();

        graph
    }

    pub fn merge_chunk(&mut self, chunk: IVec2, graph: Graph<WaveFunction>) {
        let (bottom_left, top_right) = self.chunk_bounds(chunk);
        let size = top_right - bottom_left;

        let chunk_bottom_left = chunk * self.chunk_size as i32;
        let chunk_top_right = (chunk + IVec2::ONE) * self.chunk_size as i32;

        // Note: Assumes that the graph is a grid graph with a standard ordering
        for x in 0..size.x {
            for y in 0..size.y {
                let pos = IVec2::new(bottom_left.x + x, bottom_left.y + y);

                // overwrite tiles inside the chunk while preserving tiles on the border
                if (pos.cmpge(chunk_bottom_left).all() && pos.cmplt(chunk_top_right).all())
                    || self.world[pos.x as usize][pos.y as usize].count_bits() > 1
                {
                    let tile = graph.tiles[x as usize * size.y as usize + y as usize].clone();
                    self.world[pos.x as usize][pos.y as usize] = tile;
                }
            }
        }
    }

    pub fn chunk_bounds(&self, pos: IVec2) -> (IVec2, IVec2) {
        let world_size = IVec2::new(self.world.len() as i32, self.world[0].len() as i32);
        let bottom_left =
            (pos * self.chunk_size as i32 - IVec2::splat(self.overlap as i32)).max(IVec2::ZERO);
        let top_right = ((pos + IVec2::ONE) * self.chunk_size as i32
            + IVec2::splat(self.overlap as i32))
        .min(world_size);
        (bottom_left, top_right)
    }

<<<<<<< HEAD
    pub fn start_generation(&mut self, generation_mode: GenerationMode) -> Vec<(IVec2, ChunkType)> {
        let mut start_chunks = Vec::new();
        match generation_mode {
            GenerationMode::NonDeterministic => {
                let chunks = IVec2::new(
                    self.world.len() as i32 / self.chunk_size as i32,
                    self.world[0].len() as i32 / self.chunk_size as i32,
                );
                let start_chunk = IVec2::new(
                    self.rng.gen_range(0..chunks.x),
                    self.rng.gen_range(0..chunks.y),
                );

                start_chunks.push((start_chunk, ChunkType::NonDeterministic));
            }
            GenerationMode::Deterministic => {
                let chunks = IVec2::new(
                    self.world.len() as i32 / self.chunk_size as i32,
                    self.world[0].len() as i32 / self.chunk_size as i32,
                );
                let half_chunks = chunks / 2;
                for x in 0..half_chunks.x {
                    for y in 0..half_chunks.y {
                        let chunk = IVec2::new(x, y) * 2;

                        start_chunks.push((chunk, ChunkType::Corner));
                    }
                }
            }
        }
        start_chunks
=======
    pub fn start_generation(
        &mut self,
        start_chunk: IVec2,
        backend: &mut dyn wfc_backend::Backend,
        user_data: wfc_task::Metadata,
    ) {
        let graph = self.extract_chunk(start_chunk);
        let task = WfcTask {
            graph,
            tileset: self.tileset.clone(),
            seed: self.seed,
            metadata: user_data,
            backtracking: wfc_task::BacktrackingSettings::default(),
        };

        self.outstanding += 1;
        backend.queue_task(task).unwrap();
>>>>>>> d62d0383
    }

    // returns chunks that are able to be processed
    pub fn process_chunk(
        &mut self,
        chunk: IVec2,
<<<<<<< HEAD
        chunk_type: ChunkType,
    ) -> Vec<(IVec2, ChunkType)> {
        let mut ready_chunks = Vec::new();

        match chunk_type {
            ChunkType::NonDeterministic => {
                'outer: for direction in 0..4 {
                    let neighbor = chunk + Direction::from(direction).to_ivec2();
                    let chunks = IVec2::new(
                        self.world.len() as i32 / self.chunk_size as i32,
                        self.world[0].len() as i32 / self.chunk_size as i32,
                    );
                    if !self.generated_chunks.contains_key(&neighbor)
                        && neighbor.cmpge(IVec2::ZERO).all()
                        && neighbor.cmplt(chunks).all()
                    {
                        // check if neighbor's neighbors are done
                        for direction in 0..4 {
                            let neighbor = neighbor + Direction::from(direction).to_ivec2();
                            if let Some(state) = self.generated_chunks.get(&neighbor) {
                                if *state == ChunkState::Scheduled {
                                    continue 'outer;
                                }
                            }
=======
        task: WfcTask,
        backend: &mut dyn wfc_backend::Backend,
        user_data: Box<dyn Fn(IVec2) -> wfc_task::Metadata>,
    ) {
        self.outstanding -= 1;
        self.merge_chunk(chunk, task.graph);
        self.generated_chunks.insert(chunk, ChunkState::Done);

        // queue neighbors
        'outer: for direction in 0..4 {
            let neighbor = chunk + Direction::from(direction).to_ivec2();
            let chunks = IVec2::new(
                self.world.len() as i32 / self.chunk_size as i32,
                self.world[0].len() as i32 / self.chunk_size as i32,
            );
            if !self.generated_chunks.contains_key(&neighbor)
                && neighbor.cmpge(IVec2::ZERO).all()
                && neighbor.cmplt(chunks).all()
            {
                // check if neighbor's neighbors are done
                for direction in 0..4 {
                    let neighbor = neighbor + Direction::from(direction).to_ivec2();
                    if let Some(state) = self.generated_chunks.get(&neighbor) {
                        if *state == ChunkState::Scheduled {
                            continue 'outer;
>>>>>>> d62d0383
                        }

                        ready_chunks.push((neighbor, ChunkType::NonDeterministic));
                    }
                }
<<<<<<< HEAD
            }
            _ => {
                // TODO: Implement
=======

                self.generated_chunks
                    .insert(neighbor, ChunkState::Scheduled);
                let graph = self.extract_chunk(neighbor);
                let seed = self.seed + neighbor.x as u64 * chunks.y as u64 + neighbor.y as u64;

                let task = WfcTask {
                    graph,
                    tileset: self.tileset.clone(),
                    seed,
                    metadata: user_data(neighbor),
                    backtracking: wfc_task::BacktrackingSettings::default(),
                };
                self.outstanding += 1;
                backend.queue_task(task).unwrap();
>>>>>>> d62d0383
            }
        }

        ready_chunks
    }
}<|MERGE_RESOLUTION|>--- conflicted
+++ resolved
@@ -1,11 +1,7 @@
 use crate::graph_grid::{self, Direction, GridGraphSettings};
 use bevy::{prelude::*, utils::HashMap};
-<<<<<<< HEAD
 use hierarchical_wfc::{Graph, TileSet, WaveFunction};
 use rand::{rngs::SmallRng, Rng};
-=======
-use hierarchical_wfc::{wfc_backend, wfc_task, Graph, TileSet, WaveFunction, WfcTask};
->>>>>>> d62d0383
 use std::sync::Arc;
 
 #[derive(Clone, Copy, PartialEq, Eq, Hash)]
@@ -27,8 +23,8 @@
     pub chunk_size: usize,
     pub overlap: usize,
     pub tileset: Arc<dyn TileSet>,
-<<<<<<< HEAD
     pub rng: SmallRng,
+    pub outstanding: usize,
 }
 
 #[derive(Clone, Copy, PartialEq, Eq, Hash)]
@@ -37,9 +33,6 @@
     Corner,
     Edge,
     Center,
-=======
-    pub outstanding: usize,
->>>>>>> d62d0383
 }
 
 impl World {
@@ -114,7 +107,6 @@
         (bottom_left, top_right)
     }
 
-<<<<<<< HEAD
     pub fn start_generation(&mut self, generation_mode: GenerationMode) -> Vec<(IVec2, ChunkType)> {
         let mut start_chunks = Vec::new();
         match generation_mode {
@@ -146,32 +138,12 @@
             }
         }
         start_chunks
-=======
-    pub fn start_generation(
-        &mut self,
-        start_chunk: IVec2,
-        backend: &mut dyn wfc_backend::Backend,
-        user_data: wfc_task::Metadata,
-    ) {
-        let graph = self.extract_chunk(start_chunk);
-        let task = WfcTask {
-            graph,
-            tileset: self.tileset.clone(),
-            seed: self.seed,
-            metadata: user_data,
-            backtracking: wfc_task::BacktrackingSettings::default(),
-        };
-
-        self.outstanding += 1;
-        backend.queue_task(task).unwrap();
->>>>>>> d62d0383
     }
 
     // returns chunks that are able to be processed
     pub fn process_chunk(
         &mut self,
         chunk: IVec2,
-<<<<<<< HEAD
         chunk_type: ChunkType,
     ) -> Vec<(IVec2, ChunkType)> {
         let mut ready_chunks = Vec::new();
@@ -196,59 +168,14 @@
                                     continue 'outer;
                                 }
                             }
-=======
-        task: WfcTask,
-        backend: &mut dyn wfc_backend::Backend,
-        user_data: Box<dyn Fn(IVec2) -> wfc_task::Metadata>,
-    ) {
-        self.outstanding -= 1;
-        self.merge_chunk(chunk, task.graph);
-        self.generated_chunks.insert(chunk, ChunkState::Done);
-
-        // queue neighbors
-        'outer: for direction in 0..4 {
-            let neighbor = chunk + Direction::from(direction).to_ivec2();
-            let chunks = IVec2::new(
-                self.world.len() as i32 / self.chunk_size as i32,
-                self.world[0].len() as i32 / self.chunk_size as i32,
-            );
-            if !self.generated_chunks.contains_key(&neighbor)
-                && neighbor.cmpge(IVec2::ZERO).all()
-                && neighbor.cmplt(chunks).all()
-            {
-                // check if neighbor's neighbors are done
-                for direction in 0..4 {
-                    let neighbor = neighbor + Direction::from(direction).to_ivec2();
-                    if let Some(state) = self.generated_chunks.get(&neighbor) {
-                        if *state == ChunkState::Scheduled {
-                            continue 'outer;
->>>>>>> d62d0383
                         }
 
                         ready_chunks.push((neighbor, ChunkType::NonDeterministic));
                     }
                 }
-<<<<<<< HEAD
             }
             _ => {
                 // TODO: Implement
-=======
-
-                self.generated_chunks
-                    .insert(neighbor, ChunkState::Scheduled);
-                let graph = self.extract_chunk(neighbor);
-                let seed = self.seed + neighbor.x as u64 * chunks.y as u64 + neighbor.y as u64;
-
-                let task = WfcTask {
-                    graph,
-                    tileset: self.tileset.clone(),
-                    seed,
-                    metadata: user_data(neighbor),
-                    backtracking: wfc_task::BacktrackingSettings::default(),
-                };
-                self.outstanding += 1;
-                backend.queue_task(task).unwrap();
->>>>>>> d62d0383
             }
         }
 
