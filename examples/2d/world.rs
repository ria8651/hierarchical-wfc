use crate::ui::RenderUpdateEvent;
use bevy::{prelude::*, utils::HashMap};
use crossbeam::queue::SegQueue;
use grid_wfc::{
    graph_grid::{self, GridGraphSettings},
    world::{ChunkState, ChunkType, GenerationMode, World},
};
<<<<<<< HEAD
use hierarchical_wfc::{
    CpuExecutor, Executor, MultiThreadedExecutor, Peasant, TileSet, UserData, WaveFunction,
};
use rand::{rngs::SmallRng, SeedableRng};
=======
use hierarchical_wfc::{wfc_backend, wfc_task, TileSet, WaveFunction, WfcTask};
use rand::{rngs::SmallRng, Rng, SeedableRng};
>>>>>>> d62d0383
use std::sync::Arc;

pub struct WorldPlugin;

impl Plugin for WorldPlugin {
    fn build(&self, app: &mut App) {
        app.add_event::<GenerateEvent>()
            .init_resource::<Backends>()
            .init_resource::<MaybeWorld>()
            .add_systems(Update, (handle_events, handle_output).chain());
    }
}

#[derive(Event, Clone)]
pub enum GenerateEvent {
    Single {
        tileset: Arc<dyn TileSet>,
        settings: GridGraphSettings,
        seed: u64,
    },
    Chunked {
        tileset: Arc<dyn TileSet>,
        settings: GridGraphSettings,
        seed: u64,
        chunk_size: usize,
        overlap: usize,
    },
    MultiThreaded {
        tileset: Arc<dyn TileSet>,
        settings: GridGraphSettings,
        seed: u64,
        chunk_size: usize,
        overlap: usize,
    },
}

#[derive(Resource)]
<<<<<<< HEAD
struct Guild {
    multithreaded: bool,
    cpu_executor: CpuExecutor,
    multithreaded_executor: MultiThreadedExecutor,
    output: Arc<SegQueue<Peasant>>,
=======
struct Backends {
    single_threaded: wfc_backend::SingleThreaded,
    multi_threaded: wfc_backend::MultiThreaded,
    output: Arc<SegQueue<anyhow::Result<WfcTask>>>,
>>>>>>> d62d0383
}

impl Default for Backends {
    fn default() -> Self {
        let output = Arc::new(SegQueue::new());
        let single_threaded = wfc_backend::SingleThreaded::new(output.clone());
        let multi_threaded = wfc_backend::MultiThreaded::new(output.clone(), 8);

        Self {
<<<<<<< HEAD
            multithreaded: false,
            cpu_executor,
            multithreaded_executor,
=======
            single_threaded,
            multi_threaded,
>>>>>>> d62d0383
            output,
        }
    }
}

enum TaskData {
    Single { size: IVec2 },
    Chunked { chunk: IVec2, chunk_type: ChunkType },
}

#[derive(Resource, Deref, DerefMut, Default)]
pub struct MaybeWorld(Option<World>);

fn handle_events(
    mut generate_event: EventReader<GenerateEvent>,
    mut backends: ResMut<Backends>,
    mut world: ResMut<MaybeWorld>,
) {
    for generate_event in generate_event.iter() {
        let generate_event = generate_event.clone();

<<<<<<< HEAD
        guild.multithreaded = matches!(generate_event, GenerateEvent::MultiThreaded { .. });
        let executor: &mut dyn Executor = if guild.multithreaded {
            &mut guild.multithreaded_executor
        } else {
            &mut guild.cpu_executor
=======
        let multithreaded = matches!(generate_event, GenerateEvent::MultiThreaded { .. });
        let backend: &mut dyn wfc_backend::Backend = match generate_event {
            GenerateEvent::Chunked { .. } => &mut backends.single_threaded,
            GenerateEvent::MultiThreaded { .. } => &mut backends.multi_threaded,
            GenerateEvent::Single { .. } => &mut backends.single_threaded,
>>>>>>> d62d0383
        };

        match generate_event {
            GenerateEvent::Chunked {
                tileset,
                settings,
                seed,
                chunk_size,
                overlap,
            }
            | GenerateEvent::MultiThreaded {
                tileset,
                settings,
                seed,
                chunk_size,
                overlap,
            } => {
                let filled = WaveFunction::filled(tileset.tile_count());
                let rng = SmallRng::seed_from_u64(seed);
                let mut new_world = World {
                    world: vec![vec![filled; settings.height]; settings.width],
                    generated_chunks: HashMap::new(),
                    chunk_size,
                    overlap,
<<<<<<< HEAD
                    tileset,
                    rng,
                };

                let start_chunks = new_world.start_generation(GenerationMode::Deterministic);
                for (chunk, chunk_type) in start_chunks {
                    new_world
                        .generated_chunks
                        .insert(chunk, ChunkState::Scheduled);
                    let graph = new_world.extract_chunk(chunk);
                    let seed = seed + chunk.x as u64 * 1000 as u64 + chunk.y as u64;
                    let user_data: UserData =
                        Some(Arc::new(PeasantData::Chunked { chunk, chunk_type }));

                    let peasant = Peasant {
                        graph,
                        tileset: new_world.tileset.clone(),
                        seed,
                        user_data,
                    };

                    executor.queue_peasant(peasant).unwrap();
                }
=======
                    seed,
                    tileset: tileset.clone(),
                    outstanding: 0,
                };

                let user_data = if multithreaded {
                    TaskData::MultiThreaded { chunk: start_chunk }
                } else {
                    TaskData::Chunked { chunk: start_chunk }
                };

                new_world.start_generation(start_chunk, backend, Some(Box::new(user_data)));
>>>>>>> d62d0383

                *world = MaybeWorld(Some(new_world));
            }
            GenerateEvent::Single {
                tileset,
                settings,
                seed,
            } => {
                let graph =
                    graph_grid::create(&settings, WaveFunction::filled(tileset.tile_count()));
                let size = IVec2::new(settings.width as i32, settings.height as i32);
                let task = WfcTask {
                    graph,
                    tileset: tileset.clone(),
                    seed,
<<<<<<< HEAD
                    user_data: Some(Arc::new(PeasantData::Single { size })),
=======
                    metadata: Some(Box::new(TaskData::Single { size })),
                    backtracking: wfc_task::BacktrackingSettings::default(),
>>>>>>> d62d0383
                };

                backend.queue_task(task).unwrap();

                let rng = SmallRng::seed_from_u64(seed);
                let new_world = World {
                    world: vec![vec![WaveFunction::empty(); size.y as usize]; size.x as usize],
                    generated_chunks: HashMap::from_iter(vec![(IVec2::ZERO, ChunkState::Done)]),
                    chunk_size: 0,
                    overlap: 0,
                    tileset: tileset.clone(),
<<<<<<< HEAD
                    rng: rng.clone(),
=======
                    outstanding: 0,
>>>>>>> d62d0383
                };
                *world = MaybeWorld(Some(new_world));
            }
        }
    }
}

fn handle_output(
    mut backends: ResMut<Backends>,
    mut world: ResMut<MaybeWorld>,
    mut render_world_event: EventWriter<RenderUpdateEvent>,
) {
    while let Some(Ok(task)) = backends.output.pop() {
        let task_metadata = task.metadata.as_ref().unwrap().downcast_ref().unwrap();

<<<<<<< HEAD
        let executor: &mut dyn Executor = if guild.multithreaded {
            &mut guild.multithreaded_executor
        } else {
            &mut guild.cpu_executor
        };

        let world = world.as_mut().as_mut().unwrap();

        match peasant_data {
            PeasantData::Chunked { chunk, chunk_type } => {
                world.merge_chunk(*chunk, peasant.graph);
                world.generated_chunks.insert(*chunk, ChunkState::Done);

                let ready = world.process_chunk(*chunk, *chunk_type);

                for (chunk, chunk_type) in ready {
                    world.generated_chunks.insert(chunk, ChunkState::Scheduled);
                    let graph = world.extract_chunk(chunk);
                    let seed = chunk.x as u64 * 1000 as u64 + chunk.y as u64;
                    let user_data: UserData =
                        Some(Arc::new(PeasantData::Chunked { chunk, chunk_type }));

                    let peasant = Peasant {
                        graph,
                        tileset: world.tileset.clone(),
                        seed,
                        user_data,
                    };

                    executor.queue_peasant(peasant).unwrap();
                }

=======
        let backend: &mut dyn wfc_backend::Backend = match task_metadata {
            TaskData::Chunked { .. } => &mut backends.multi_threaded,
            TaskData::MultiThreaded { .. } => &mut backends.multi_threaded,
            TaskData::Single { .. } => &mut backends.single_threaded,
        };

        match task_metadata {
            TaskData::Chunked { chunk } | TaskData::MultiThreaded { chunk } => {
                // println!("Chunk done: {:?}", chunk);

                let user_data: Box<dyn Fn(IVec2) -> wfc_task::Metadata> = match task_metadata {
                    TaskData::Chunked { .. } => {
                        Box::new(|chunk| Some(Box::new(TaskData::Chunked { chunk })))
                    }
                    TaskData::MultiThreaded { .. } => {
                        Box::new(|chunk| Some(Box::new(TaskData::MultiThreaded { chunk })))
                    }
                    _ => unreachable!(),
                };

                world
                    .as_mut()
                    .as_mut()
                    .unwrap()
                    .process_chunk(*chunk, task, backend, user_data);
>>>>>>> d62d0383
                render_world_event.send(RenderUpdateEvent);
            }
            TaskData::Single { size } => {
                // println!("Single done");

                // Note: Assumes that the graph is a grid graph with a standard ordering
                let graph = task.graph;
                let mut new_world =
                    vec![vec![WaveFunction::empty(); size.y as usize]; size.x as usize];
                for x in 0..size.x {
                    for y in 0..size.y {
                        new_world[x as usize][y as usize] =
                            graph.tiles[x as usize * size.y as usize + y as usize].clone();
                    }
                }

                world.world = new_world;
                render_world_event.send(RenderUpdateEvent);
            }
        }
    }
}<|MERGE_RESOLUTION|>--- conflicted
+++ resolved
@@ -1,19 +1,17 @@
 use crate::ui::RenderUpdateEvent;
+use anyhow::Result;
 use bevy::{prelude::*, utils::HashMap};
 use crossbeam::queue::SegQueue;
 use grid_wfc::{
     graph_grid::{self, GridGraphSettings},
     world::{ChunkState, ChunkType, GenerationMode, World},
 };
-<<<<<<< HEAD
 use hierarchical_wfc::{
-    CpuExecutor, Executor, MultiThreadedExecutor, Peasant, TileSet, UserData, WaveFunction,
+    wfc_backend::{Backend, MultiThreaded, SingleThreaded},
+    wfc_task::{BacktrackingSettings, Metadata},
+    TileSet, WaveFunction, WfcTask,
 };
 use rand::{rngs::SmallRng, SeedableRng};
-=======
-use hierarchical_wfc::{wfc_backend, wfc_task, TileSet, WaveFunction, WfcTask};
-use rand::{rngs::SmallRng, Rng, SeedableRng};
->>>>>>> d62d0383
 use std::sync::Arc;
 
 pub struct WorldPlugin;
@@ -51,35 +49,23 @@
 }
 
 #[derive(Resource)]
-<<<<<<< HEAD
-struct Guild {
+struct Backends {
     multithreaded: bool,
-    cpu_executor: CpuExecutor,
-    multithreaded_executor: MultiThreadedExecutor,
-    output: Arc<SegQueue<Peasant>>,
-=======
-struct Backends {
-    single_threaded: wfc_backend::SingleThreaded,
-    multi_threaded: wfc_backend::MultiThreaded,
-    output: Arc<SegQueue<anyhow::Result<WfcTask>>>,
->>>>>>> d62d0383
+    single_threaded: SingleThreaded,
+    multi_threaded: MultiThreaded,
+    output: Arc<SegQueue<Result<WfcTask>>>,
 }
 
 impl Default for Backends {
     fn default() -> Self {
         let output = Arc::new(SegQueue::new());
-        let single_threaded = wfc_backend::SingleThreaded::new(output.clone());
-        let multi_threaded = wfc_backend::MultiThreaded::new(output.clone(), 8);
+        let single_threaded = SingleThreaded::new(output.clone());
+        let multi_threaded = MultiThreaded::new(output.clone(), 8);
 
         Self {
-<<<<<<< HEAD
             multithreaded: false,
-            cpu_executor,
-            multithreaded_executor,
-=======
             single_threaded,
             multi_threaded,
->>>>>>> d62d0383
             output,
         }
     }
@@ -101,19 +87,11 @@
     for generate_event in generate_event.iter() {
         let generate_event = generate_event.clone();
 
-<<<<<<< HEAD
-        guild.multithreaded = matches!(generate_event, GenerateEvent::MultiThreaded { .. });
-        let executor: &mut dyn Executor = if guild.multithreaded {
-            &mut guild.multithreaded_executor
+        backends.multithreaded = matches!(generate_event, GenerateEvent::MultiThreaded { .. });
+        let backend: &mut dyn Backend = if backends.multithreaded {
+            &mut backends.multi_threaded
         } else {
-            &mut guild.cpu_executor
-=======
-        let multithreaded = matches!(generate_event, GenerateEvent::MultiThreaded { .. });
-        let backend: &mut dyn wfc_backend::Backend = match generate_event {
-            GenerateEvent::Chunked { .. } => &mut backends.single_threaded,
-            GenerateEvent::MultiThreaded { .. } => &mut backends.multi_threaded,
-            GenerateEvent::Single { .. } => &mut backends.single_threaded,
->>>>>>> d62d0383
+            &mut backends.single_threaded
         };
 
         match generate_event {
@@ -138,9 +116,9 @@
                     generated_chunks: HashMap::new(),
                     chunk_size,
                     overlap,
-<<<<<<< HEAD
-                    tileset,
+                    tileset: tileset.clone(),
                     rng,
+                    outstanding: 0,
                 };
 
                 let start_chunks = new_world.start_generation(GenerationMode::Deterministic);
@@ -150,32 +128,19 @@
                         .insert(chunk, ChunkState::Scheduled);
                     let graph = new_world.extract_chunk(chunk);
                     let seed = seed + chunk.x as u64 * 1000 as u64 + chunk.y as u64;
-                    let user_data: UserData =
-                        Some(Arc::new(PeasantData::Chunked { chunk, chunk_type }));
-
-                    let peasant = Peasant {
+                    let metadata: Metadata =
+                        Some(Arc::new(TaskData::Chunked { chunk, chunk_type }));
+
+                    let task = WfcTask {
                         graph,
                         tileset: new_world.tileset.clone(),
                         seed,
-                        user_data,
+                        metadata,
+                        backtracking: BacktrackingSettings::default(),
                     };
 
-                    executor.queue_peasant(peasant).unwrap();
+                    backend.queue_task(task).unwrap();
                 }
-=======
-                    seed,
-                    tileset: tileset.clone(),
-                    outstanding: 0,
-                };
-
-                let user_data = if multithreaded {
-                    TaskData::MultiThreaded { chunk: start_chunk }
-                } else {
-                    TaskData::Chunked { chunk: start_chunk }
-                };
-
-                new_world.start_generation(start_chunk, backend, Some(Box::new(user_data)));
->>>>>>> d62d0383
 
                 *world = MaybeWorld(Some(new_world));
             }
@@ -191,12 +156,8 @@
                     graph,
                     tileset: tileset.clone(),
                     seed,
-<<<<<<< HEAD
-                    user_data: Some(Arc::new(PeasantData::Single { size })),
-=======
-                    metadata: Some(Box::new(TaskData::Single { size })),
-                    backtracking: wfc_task::BacktrackingSettings::default(),
->>>>>>> d62d0383
+                    metadata: Some(Arc::new(TaskData::Single { size })),
+                    backtracking: BacktrackingSettings::default(),
                 };
 
                 backend.queue_task(task).unwrap();
@@ -208,11 +169,8 @@
                     chunk_size: 0,
                     overlap: 0,
                     tileset: tileset.clone(),
-<<<<<<< HEAD
                     rng: rng.clone(),
-=======
                     outstanding: 0,
->>>>>>> d62d0383
                 };
                 *world = MaybeWorld(Some(new_world));
             }
@@ -228,18 +186,17 @@
     while let Some(Ok(task)) = backends.output.pop() {
         let task_metadata = task.metadata.as_ref().unwrap().downcast_ref().unwrap();
 
-<<<<<<< HEAD
-        let executor: &mut dyn Executor = if guild.multithreaded {
-            &mut guild.multithreaded_executor
+        let backend: &mut dyn Backend = if backends.multithreaded {
+            &mut backends.multi_threaded
         } else {
-            &mut guild.cpu_executor
+            &mut backends.single_threaded
         };
 
         let world = world.as_mut().as_mut().unwrap();
 
-        match peasant_data {
-            PeasantData::Chunked { chunk, chunk_type } => {
-                world.merge_chunk(*chunk, peasant.graph);
+        match task_metadata {
+            TaskData::Chunked { chunk, chunk_type } => {
+                world.merge_chunk(*chunk, task.graph);
                 world.generated_chunks.insert(*chunk, ChunkState::Done);
 
                 let ready = world.process_chunk(*chunk, *chunk_type);
@@ -248,46 +205,20 @@
                     world.generated_chunks.insert(chunk, ChunkState::Scheduled);
                     let graph = world.extract_chunk(chunk);
                     let seed = chunk.x as u64 * 1000 as u64 + chunk.y as u64;
-                    let user_data: UserData =
-                        Some(Arc::new(PeasantData::Chunked { chunk, chunk_type }));
-
-                    let peasant = Peasant {
+                    let metadata: Metadata =
+                        Some(Arc::new(TaskData::Chunked { chunk, chunk_type }));
+
+                    let task = WfcTask {
                         graph,
                         tileset: world.tileset.clone(),
                         seed,
-                        user_data,
+                        metadata,
+                        backtracking: BacktrackingSettings::default(),
                     };
 
-                    executor.queue_peasant(peasant).unwrap();
+                    backend.queue_task(task).unwrap();
                 }
 
-=======
-        let backend: &mut dyn wfc_backend::Backend = match task_metadata {
-            TaskData::Chunked { .. } => &mut backends.multi_threaded,
-            TaskData::MultiThreaded { .. } => &mut backends.multi_threaded,
-            TaskData::Single { .. } => &mut backends.single_threaded,
-        };
-
-        match task_metadata {
-            TaskData::Chunked { chunk } | TaskData::MultiThreaded { chunk } => {
-                // println!("Chunk done: {:?}", chunk);
-
-                let user_data: Box<dyn Fn(IVec2) -> wfc_task::Metadata> = match task_metadata {
-                    TaskData::Chunked { .. } => {
-                        Box::new(|chunk| Some(Box::new(TaskData::Chunked { chunk })))
-                    }
-                    TaskData::MultiThreaded { .. } => {
-                        Box::new(|chunk| Some(Box::new(TaskData::MultiThreaded { chunk })))
-                    }
-                    _ => unreachable!(),
-                };
-
-                world
-                    .as_mut()
-                    .as_mut()
-                    .unwrap()
-                    .process_chunk(*chunk, task, backend, user_data);
->>>>>>> d62d0383
                 render_world_event.send(RenderUpdateEvent);
             }
             TaskData::Single { size } => {
