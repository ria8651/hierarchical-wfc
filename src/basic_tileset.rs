--- conflicted
+++ resolved
@@ -59,11 +59,7 @@
                     3 => 2,
                     _ => unreachable!(),
                 };
-<<<<<<< HEAD
-
-=======
                 
->>>>>>> 6ad40863
                 if edge == T::Air && tile != 0 {
                     // special case for air
                     neighbors[edge_index].insert(0);
