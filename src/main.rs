--- conflicted
+++ resolved
@@ -14,56 +14,15 @@
 
 fn main() {
     App::new()
-<<<<<<< HEAD
-        .add_plugins((DefaultPlugins, Material2dPlugin::<PointMaterial>::default()))
-=======
         .add_plugins(DefaultPlugins)
         .add_plugins(UiPlugin)
->>>>>>> 970d2a61
         .add_systems(Startup, setup)
         .add_systems(Update, mouse_scroll)
         .run();
 }
 
-<<<<<<< HEAD
-#[derive(Component)]
-struct TileSprite;
-
-fn setup(mut commands: Commands, asset_server: Res<AssetServer>) {
-    let mut grid_wfc: GridWfc<CarcassonneTileset> = GridWfc::new(UVec2::new(15, 15));
-    grid_wfc.collapse(10);
-
-    graph.collapse(0);
-    graph.validate();
-
-    commands.spawn((
-        MaterialMesh2dBundle {
-            mesh: meshes.add(graph.mesh_edges()).into(),
-            material: standard_materials.add(ColorMaterial {
-                color: Color::hex("727272").unwrap(),
-                ..Default::default()
-            }),
-            ..Default::default()
-        },
-        Wireframe,
-    ));
-
-    commands.spawn((
-        MaterialMesh2dBundle {
-            mesh: meshes.add(graph.mesh_nodes()).into(),
-            material: custom_materials.add(PointMaterial {
-                color: Color::WHITE,
-            }),
-
-            ..Default::default()
-        },
-        Wireframe,
-    ));
-
-=======
 fn setup(mut commands: Commands) {
     // camera
->>>>>>> 970d2a61
     commands.spawn(Camera2dBundle {
         projection: OrthographicProjection {
             scaling_mode: ScalingMode::AutoMin {
@@ -81,41 +40,4 @@
         transform: Transform::from_translation(Vec3::new(0.5, 0.5, 0.0)),
         ..Default::default()
     });
-<<<<<<< HEAD
-}
-
-    // tileset
-    let mut tile_handles: Vec<Handle<Image>> = Vec::new();
-    for tile in 0..=17 {
-        tile_handles.push(asset_server.load(format!("carcassonne/{}.png", tile + 1).as_str()));
-    }
-
-    // result
-    for x in 0..tiles.len() {
-        for y in 0..tiles[0].len() {
-            let tile = tiles[x][y] as usize;
-            let tile_index = tile % 18;
-            let tile_rotation = tile / 18;
-            let pos = Vec2::new(x as f32, y as f32);
-            commands.spawn((
-                SpriteBundle {
-                    texture: tile_handles[tile_index].clone(),
-                    transform: Transform::from_translation(
-                        ((pos + 0.5) / tiles.len() as f32 - 0.5).extend(0.0),
-                    )
-                    .with_rotation(Quat::from_rotation_z(
-                        std::f32::consts::PI * tile_rotation as f32 / 2.0,
-                    )),
-                    sprite: Sprite {
-                        custom_size: Some(Vec2::splat(1.0 / tiles.len() as f32)),
-                        ..default()
-                    },
-                    ..default()
-                },
-                TileSprite,
-            ));
-        }
-    }
-=======
->>>>>>> 970d2a61
 }