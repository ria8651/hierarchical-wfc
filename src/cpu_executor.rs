--- conflicted
+++ resolved
@@ -41,12 +41,13 @@
     pub fn execute(mut peasant: &mut Peasant) {
         let mut rng = SmallRng::seed_from_u64(peasant.seed);
         let weights = peasant.tileset.get_weights();
+        let tileset = peasant.tileset.clone();
 
         let mut initial_state: Vec<HistoryCell> = Vec::new();
 
         // store initial state of all cells already constrained
         for i in 0..peasant.graph.tiles.len() {
-            if peasant.graph.tiles[i].count_bits() != peasant.tile_count {
+            if peasant.graph.tiles[i].count_bits() != tileset.tile_count() {
                 initial_state.push(HistoryCell {
                     index: i,
                     options: peasant.graph.tiles[i].clone(),
@@ -105,13 +106,9 @@
             if let Some(cell) = peasant.lowest_entropy(&mut rng) {
                 let mut options = peasant.graph.tiles[cell].clone();
                 // collapse cell
-<<<<<<< HEAD
-                peasant.graph.tiles[cell].select_random(&mut rng, &weights).unwrap();
-=======
                 peasant.graph.tiles[cell]
-                    .select_random(&mut rng, &peasant.weights)
+                    .select_random(&mut rng, &weights)
                     .unwrap();
->>>>>>> 0f340c6c
                 stack.push(cell);
                 options = WaveFunction::difference(&options, &peasant.graph.tiles[cell]);
                 history.stack.push(cell);
@@ -123,8 +120,6 @@
                 // all cells collapsed
                 return;
             }
-<<<<<<< HEAD
-=======
         }
     }
 
@@ -150,19 +145,20 @@
         }
 
         // Restore state until the most recent collapsed cell
+        let tileset = peasant.tileset.clone();
+        let filled = WaveFunction::filled(tileset.tile_count());
         while history.stack.len() > collapsed.index + 1 {
             let index = history.stack.pop().unwrap();
-            peasant.graph.tiles[index] = WaveFunction::filled(peasant.tile_count);
+            peasant.graph.tiles[index] = filled;
         }
         let collapsed_index = history.stack.pop().unwrap();
-        peasant.graph.tiles[collapsed_index] = WaveFunction::filled(peasant.tile_count);
+        peasant.graph.tiles[collapsed_index] = filled;
 
         // Unconstrain all tiles which are not fully collapsed
         for i in 0..peasant.graph.tiles.len() {
             if peasant.graph.tiles[i].count_bits() != 1 {
-                peasant.graph.tiles[i] = WaveFunction::filled(peasant.tile_count);
-            }
->>>>>>> 0f340c6c
+                peasant.graph.tiles[i] = filled;
+            }
         }
 
         // Reconstrain tiles
@@ -188,7 +184,7 @@
         let mut options = collapsed.options.clone();
         // collapse cell
         peasant.graph.tiles[collapsed_index]
-            .select_random(&mut rng, &peasant.weights)
+            .select_random(&mut rng, &tileset.get_weights())
             .unwrap();
         options = WaveFunction::difference(&options, &peasant.graph.tiles[collapsed_index]);
         history.stack.push(collapsed_index);
