--- conflicted
+++ resolved
@@ -2,85 +2,7 @@
 pub use wfc_graph::*;
 pub use wfc_task::WfcTask;
 
-<<<<<<< HEAD
-mod cpu_executor;
-mod graph;
-mod multithreaded_executor;
-mod tileset;
-
-pub trait Executor {
-    // fn execute(&mut self, graph: &mut Peasant) -> bool;
-    fn queue_peasant(&mut self, peasant: Peasant) -> Result<()>;
-}
-
-pub type UserData = Option<Arc<dyn Any + Send + Sync>>;
-
-pub struct Peasant {
-    pub graph: Graph<WaveFunction>,
-    pub tileset: Arc<dyn TileSet>,
-    pub seed: u64,
-    pub user_data: UserData,
-}
-
-impl Peasant {
-    /// Todo: Use the weights when calculating the entropy
-    pub fn lowest_entropy<R: Rng>(&self, rng: &mut R) -> Option<usize> {
-        // find next cell to update
-        let mut min_entropy = usize::MAX;
-        let mut min_index = None;
-        let mut with_min: usize = 0; // Track how many nodes has the lowest entropy found
-        for (index, node) in self.graph.tiles.iter().enumerate() {
-            let entropy = node.count_bits();
-            if entropy > 1 && entropy <= min_entropy {
-                if entropy < min_entropy {
-                    with_min = 1;
-                    min_entropy = entropy;
-                    min_index = Some(index);
-                } else {
-                    with_min += 1;
-
-                    // Select new node so that all nodes with min_entropy have equal chance of been chosen
-                    if rng.gen_bool(1.0f64 / with_min as f64) {
-                        min_entropy = entropy;
-                        min_index = Some(index);
-                    }
-                }
-            }
-        }
-
-        min_index
-    }
-
-    /// Returns true if the tile was updated
-    pub fn propagate(&mut self, index: usize, neighbor: Neighbor) -> bool {
-        let mut updated = false;
-
-        // combine all constraints of all the tiles that the neighbor can be according to what the current tile can be
-        let constraints = self.tileset.get_constraints();
-        let mut allowed = WaveFunction::empty();
-        for tile in self.graph.tiles[index].tile_iter() {
-            allowed = WaveFunction::join(&allowed, &constraints[tile][neighbor.direction]);
-        }
-
-        let neighbor_tiles = self.graph.tiles[neighbor.index];
-        let new_tiles = WaveFunction::intersect(&neighbor_tiles, &allowed);
-        if new_tiles != neighbor_tiles {
-            updated = true;
-            self.graph.tiles[neighbor.index] = new_tiles;
-        }
-
-        updated
-    }
-
-    pub fn clear(&mut self) {
-        for tile in self.graph.tiles.iter_mut() {
-            *tile = WaveFunction::filled(self.tileset.tile_count());
-        }
-    }
-}
-=======
 pub mod tileset;
 pub mod wfc_backend;
 pub mod wfc_graph;
-pub mod wfc_task;
->>>>>>> d62d0383
+pub mod wfc_task;