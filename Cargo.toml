--- conflicted
+++ resolved
@@ -2,49 +2,6 @@
 name = "hierarchical-wfc"
 version = "0.1.0"
 edition = "2021"
-<<<<<<< HEAD
-default-run = "main"
-
-[dependencies]
-bevy = {version = "0.11", features = ["bevy_render"]}
-rand = "0.8"
-anyhow = "1.0"
-egui_dock = "0.6.3"
-bevy-inspector-egui = "0.19.0"
-bevy_reflect = "0.11.0"
-egui-gizmo = "0.11.0"
-bevy_simple_tilemap = "0.12.0"
-bevy_mod_debugdump = "0.8.0"
-
-
-[[bin]]
-name = "constraint-editor"
-path = "src/bin/constraint_editor.rs"
-test = false
-bench = false
-
-[[bin]]
-name = "egui-test"
-path = "src/bin/egui_test.rs"
-test = false
-bench = false
-
-[[bin]]
-name = "3d"
-path = "src/bin/3d.rs"
-test = false
-bench = false
-
-
-
-[[bin]]
-name = "main"
-path = "src/main.rs"
-
-[lib]
-name = "wfc_lib"
-path = "src/lib.rs"
-=======
 
 [dependencies]
 bevy = "0.11"
@@ -53,5 +10,4 @@
 anyhow = "1.0"
 
 [profile.release]
-debug = true
->>>>>>> 970d2a61
+debug = true